﻿/// The MIT License (MIT)
/// Copyright (c) 2016 Bazinga Technologies Inc
module FSharp.Data.GraphQL.Execution

open System
open System.Collections.Generic
open FSharp.Data.GraphQL.Ast
open FSharp.Data.GraphQL.Types
open FSharp.Data.GraphQL.Types.Patterns
open FSharp.Data.GraphQL.Planning
open FSharp.Data.GraphQL
open FSharp.Data.GraphQL.Helpers

type Error = string * obj list

type Output = IDictionary<string, obj>

type GQLResponse =
    { Content : GQLResponseContent
      Metadata : Metadata }
    static member Direct(data, errors, meta) =
        { Content = Direct (data, errors)
          Metadata = meta }
    static member Deferred(data, errors, deferred, meta) =
        { Content = Deferred (data, errors, deferred)
          Metadata = meta }
    static member Stream(data, meta) =
        { Content = Stream data
          Metadata = meta }
    static member Empty(meta) =
        GQLResponse.Direct(new Dictionary<string, obj>() :> Output, [], meta)
    static member Error(msg, meta) =
        GQLResponse.Direct(new Dictionary<string, obj>() :> Output, [ msg, [] ], meta)
    static member ErrorAsync(msg, meta) =
        asyncVal { return GQLResponse.Error(msg, meta) }

and GQLResponseContent =
    | Direct of data : Output * errors: Error list
    | Deferred of data : Output * errors : Error list * defer : IObservable<Output>
    | Stream of stream : IObservable<Output>

let (|Direct|Deferred|Stream|) (response : GQLResponse) =
    match response.Content with
    | Direct (data, errors) -> Direct (data, errors)
    | Deferred (data, errors, deferred) -> Deferred (data, errors, deferred)
    | Stream data -> Stream data

/// Name value lookup used as output to be serialized into JSON.
/// It has a form of a dictionary with fixed set of keys. Values under keys
/// can be set, but no new entry can be added or removed, once lookup
/// has been initialized.
/// This dicitionay implements structural equality.
type NameValueLookup(keyValues: KeyValuePair<string, obj> []) =
    let kvals = keyValues |> Array.distinctBy (fun kv -> kv.Key)
    let setValue key value =
        let mutable i = 0
        while i < kvals.Length do
            if kvals.[i].Key = key then
                kvals.[i] <- KeyValuePair<string, obj>(key, value)
                i <- Int32.MaxValue
            else i <- i+1
    let getValue key = (kvals |> Array.find (fun kv -> kv.Key = key)).Value
    let rec structEq (x: NameValueLookup) (y: NameValueLookup) =
        if Object.ReferenceEquals(x, y) then true
        elif Object.ReferenceEquals(y, null) then false
        elif Object.ReferenceEquals(x, null) then false
        elif x.Count <> y.Count then false
        else
            x.Buffer
            |> Array.forall2 (fun (a: KeyValuePair<string, obj>) (b: KeyValuePair<string, obj>) ->
                if a.Key <> b.Key then false
                else
                    match a.Value, b.Value with
                    | (:? NameValueLookup as x), (:? NameValueLookup as y) -> structEq x y
                    | (:? seq<obj> as x), (:? seq<obj> as y) -> 
                        if Seq.length x <> Seq.length y then false else Seq.forall2 (=) x y
                    | a1, b1 -> a1 = b1) y.Buffer
    let pad (sb: System.Text.StringBuilder) times =
        for _ in 0..times do sb.Append("\t") |> ignore
    let rec stringify (sb: System.Text.StringBuilder) deep (o:obj) =
        match o with
        | :? NameValueLookup as lookup ->
            if lookup.Count > 0 then
                sb.Append("{ ") |> ignore
                lookup.Buffer
                |> Array.iter (fun kv -> 
                    sb.Append(kv.Key).Append(": ") |> ignore
                    stringify sb (deep+1) kv.Value
                    sb.Append(",\r\n") |> ignore
                    pad sb deep)
                sb.Remove(sb.Length - 4 - deep, 4 + deep).Append(" }") |> ignore
        | :? string as s ->
            sb.Append("\"").Append(s).Append("\"") |> ignore
        | :? System.Collections.IEnumerable as s ->
            sb.Append("[") |> ignore
<<<<<<< HEAD
            for i in s do 
                stringify sb (deep + 1) i
=======
            for i in s do
                stringify sb (deep+1) i
>>>>>>> bf5ab393
                sb.Append(", ") |> ignore
            sb.Append("]") |> ignore
        | other ->
            if isNull other |> not
            then sb.Append(other.ToString()) |> ignore
            else sb.Append("null") |> ignore
        ()
    /// Returns raw content of the current lookup.
    member private __.Buffer : KeyValuePair<string, obj> [] = kvals
    /// Return a number of entries stored in current lookup. It's fixed size.
    member __.Count = kvals.Length
    /// Updates an entry's value under given key. It will throw an exception
    /// if provided key cannot be found in provided lookup.
    member __.Update key value = setValue key value
    override x.Equals(other) =
        match other with
        | :? NameValueLookup as lookup -> structEq x lookup
        | _ -> false
    override __.GetHashCode() =
        let mutable hash = 0
        for kv in kvals do
            hash <- (hash*397) ^^^ (kv.Key.GetHashCode()) ^^^ (if isNull kv.Value then 0 else kv.Value.GetHashCode())
        hash
    override x.ToString() =
        let sb =Text.StringBuilder()
        stringify sb 1 x
        sb.ToString()
    interface IEquatable<NameValueLookup> with
        member x.Equals(other) = structEq x other
    interface System.Collections.IEnumerable with
        member __.GetEnumerator() = (kvals :> System.Collections.IEnumerable).GetEnumerator()
    interface IEnumerable<KeyValuePair<string, obj>> with
        member __.GetEnumerator() = (kvals :> IEnumerable<KeyValuePair<string, obj>>).GetEnumerator()
    interface IDictionary<string, obj> with
        member __.Add(_, _) = raise (NotSupportedException "NameValueLookup doesn't allow to add/remove entries")
        member __.Add(_) = raise (NotSupportedException "NameValueLookup doesn't allow to add/remove entries")
        member __.Clear() = raise (NotSupportedException "NameValueLookup doesn't allow to add/remove entries")
        member __.Contains(item) = kvals |> Array.exists ((=) item)
        member __.ContainsKey(key) = kvals |> Array.exists (fun kv -> kv.Key = key)
        member __.CopyTo(array, arrayIndex) = kvals.CopyTo(array, arrayIndex)
        member x.Count = x.Count
        member __.IsReadOnly = true
        member __.Item
            with get (key) = getValue key
            and set (key) v = setValue key v
        member __.Keys = upcast (kvals |> Array.map (fun kv -> kv.Key))
        member __.Values = upcast (kvals |> Array.map (fun kv -> kv.Value))
        member __.Remove(_:string) =
            raise (NotSupportedException "NameValueLookup doesn't allow to add/remove entries")
            false
        member __.Remove(_:KeyValuePair<string,obj>) =
            raise (NotSupportedException "NameValueLookup doesn't allow to add/remove entries")
            false
        member __.TryGetValue(key, value) =
            match kvals |> Array.tryFind (fun kv -> kv.Key = key) with
            | Some kv -> value <- kv.Value; true
            | None -> value <- null; false
    new(t: (string * obj) list) =
        NameValueLookup(t |> List.map (fun (k, v) -> KeyValuePair<string,obj>(k, v)) |> List.toArray)
    new(t: string []) =
        NameValueLookup(t |> Array.map (fun k -> KeyValuePair<string,obj>(k, null)))

module NameValueLookup =
    /// Create new NameValueLookup from given list of key-value tuples.
    let ofList (l: (string * obj) list) = NameValueLookup(l)

let private collectDefaultArgValue acc (argdef: InputFieldDef) =
    match argdef.DefaultValue with
    | Some defVal -> Map.add argdef.Name defVal acc
    | None -> acc

let internal argumentValue variables (argdef: InputFieldDef) (argument: Argument) =
    match argdef.ExecuteInput argument.Value variables  with
    | null -> argdef.DefaultValue
    | value -> Some value

let private getArgumentValues (argDefs: InputFieldDef []) (args: Argument list) (variables: Map<string, obj>) : Map<string, obj> =
    argDefs
    |> Array.fold (fun acc argdef ->
        match List.tryFind (fun (a: Argument) -> a.Name = argdef.Name) args with
        | Some argument ->
            match argumentValue variables argdef argument with
            | Some v -> Map.add argdef.Name v acc
            | None -> acc
        | None -> collectDefaultArgValue acc argdef
    ) Map.empty

let private getOperation = function
    | OperationDefinition odef -> Some odef
    | _ -> None

let internal findOperation doc opName =
    match doc.Definitions |> List.choose getOperation, opName with
    | [def], _ -> Some def
    | defs, name ->
        defs
        |> List.tryFind (fun def -> def.Name = name)

let private defaultResolveType possibleTypesFn abstractDef : obj -> ObjectDef =
    let possibleTypes = possibleTypesFn abstractDef
    let mapper = match abstractDef with Union u -> u.ResolveValue | _ -> id
    fun value ->
        let mapped = mapper value
        possibleTypes
        |> Array.find (fun objdef ->
            match objdef.IsTypeOf with
            | Some isTypeOf -> isTypeOf mapped
            | None -> false)

let private resolveInterfaceType possibleTypesFn (interfacedef: InterfaceDef) =
    match interfacedef.ResolveType with
    | Some resolveType -> resolveType
    | None -> defaultResolveType possibleTypesFn interfacedef

let private resolveUnionType possibleTypesFn (uniondef: UnionDef) =
    match uniondef.ResolveType with
    | Some resolveType -> resolveType
    | None -> defaultResolveType possibleTypesFn uniondef

let private createFieldContext objdef argDefs ctx (info: ExecutionInfo) =
    let fdef = info.Definition
    let args = getArgumentValues argDefs info.Ast.Arguments ctx.Variables
    { ExecutionInfo = info
      Context = ctx.Context
      ReturnType = fdef.TypeDef
      ParentType = objdef
      Schema = ctx.Schema
      Args = args
      Variables = ctx.Variables }

let private resolveField (execute: ExecuteField) (ctx: ResolveFieldContext) (parentValue: obj) =
    if ctx.ExecutionInfo.IsNullable
    then
        execute ctx parentValue
        |> AsyncVal.map(optionCast)
    else
        execute ctx parentValue
        |> AsyncVal.map(fun v -> if isNull v then None else Some v)

// Deferred values require knowledge of their parent value
// Also, the values we return for the non-deferred values are all leaves in the resolution tree
// So what we do is build up a tree containing all of the result values, rather than just computing the leaves,
// Then we use that tree to resolve the original query, and pass it along to the deferred fields
// So that they know their parent values, and are able to properly resolve

/// Represents the materialized tree of all result values
type ResolverTree =
    | ResolverLeaf of ResolverLeaf
    | ResolverError of ResolverError
    | ResolverObjectNode of ResolverNode
    | ResolverListNode of ResolverNode
    member x.Name =
        match x with
        | ResolverLeaf leaf -> leaf.Name
        | ResolverError err -> err.Name
        | ResolverObjectNode node -> node.Name
        | ResolverListNode l -> l.Name
    member x.Value =
        match x with
        | ResolverLeaf leaf -> leaf.Value
        | ResolverError _ -> None
        | ResolverObjectNode node -> node.Value
        | ResolverListNode l -> l.Value
and ResolverLeaf = { Name: string; Value: obj option; }
and ResolverError = { Name: string; Message: string; PathToOrigin: obj list; }
and ResolverNode = { Name: string; Value: obj option; Children: ResolverTree []; }

module ResolverTree =
    let fold leafOp errorOp nodeOp listOp =
        let rec helper = function
            | ResolverLeaf leaf ->
                leafOp leaf
            | ResolverError err ->
                errorOp err
            | ResolverObjectNode node ->
                let ts = node.Children |> Array.map(helper)
                nodeOp (node.Name, node.Value, ts)
            | ResolverListNode node ->
                let ts = node.Children |> Array.map(helper)
                listOp (node.Name, node.Value, ts)
        helper

    let rec pathFold leafOp errorOp nodeOp listOp =
        let rec helper path = function
            | ResolverLeaf leaf ->
                leafOp ((leaf.Name :> obj)::path) leaf
            | ResolverError err ->
                let origin = (err.PathToOrigin |> List.rev)
                let path' = if err.Name <> "__index" then origin@((err.Name :> obj)::path) else origin@path
                errorOp path' err
            | ResolverObjectNode node ->
                let path' = if node.Name <> "__index" then (node.Name :> obj)::path else path
                let ts = node.Children |> Array.map(helper path')
                nodeOp path' node.Name node.Value ts
            | ResolverListNode node ->
                let path' = (node.Name :> obj)::path
                let ts = node.Children |> Array.mapi(fun i c -> helper ((i :> obj)::path') c)
                listOp path' node.Name node.Value ts
        helper []

let private treeToDict =
    ResolverTree.pathFold
        (fun _ leaf -> KeyValuePair<_,_>(leaf.Name, match leaf.Value with | Some v -> v | None -> null), [])
        (fun path error ->
            let (e:Error) = (error.Message, path |> List.rev)
            KeyValuePair<_,_>(error.Name, null :> obj), [e])
        (fun _ name value children ->
            let dicts, errors = children |> Array.fold(fun (kvps, errs) (c, e) -> c::kvps, e@errs) ([], [])
            match value with
            | Some _ -> KeyValuePair<_,_>(name, NameValueLookup(dicts |> List.rev |> List.toArray) :> obj), errors
            | None -> KeyValuePair<_,_>(name, null), errors)
        (fun _ name value children ->
            let dicts, errors = children |> Array.fold(fun (kvps, errs) (c, e) -> c::kvps, e@errs) ([], [])
            match value with
            | Some _ -> KeyValuePair<_,_>(name, dicts |> List.map(fun d -> d.Value) |> List.rev |> List.toArray :> obj), errors
            | None -> KeyValuePair<_,_>(name, null), errors)

let private errorDict tree message path =
    let data, err = treeToDict tree
    (data, (message, path) :: err)

let private nullResolverError name = asyncVal { return ResolverError{ Name = name; Message = sprintf "Non-Null field %s resolved as a null!" name; PathToOrigin = []} }

let private propagateError name err = asyncVal { return ResolverError{ Name = name; Message = err.Message; PathToOrigin = (err.Name :> obj)::err.PathToOrigin} }

/// Builds the result tree for a given query
let rec private buildResolverTree (returnDef: OutputDef) (ctx: ResolveFieldContext) (fieldExecuteMap: FieldExecuteMap) (value: obj option) : AsyncVal<ResolverTree> =
    let name = ctx.ExecutionInfo.Identifier
    match returnDef with
    | Object objdef ->
        match ctx.ExecutionInfo.Kind with
        | SelectFields fields ->
            match value with
            | Some v -> buildObjectFields fields objdef ctx fieldExecuteMap name v
            | None ->
                if ctx.ExecutionInfo.IsNullable
                then asyncVal { return ResolverObjectNode { Name = name; Value = None; Children = [| |] } }
                else nullResolverError name
        | kind -> failwithf "Unexpected value of ctx.ExecutionPlan.Kind: %A" kind
    | Scalar scalardef ->
        let name = ctx.ExecutionInfo.Identifier
        let (coerce: obj -> obj option) = scalardef.CoerceValue
        asyncVal {
            return ResolverLeaf { Name = name; Value = value |> Option.bind(coerce) }
        }
    | Enum _ ->
        let name = ctx.ExecutionInfo.Identifier
        asyncVal {
            let value' = value |> Option.bind(fun v ->  coerceStringValue v |> Option.map(fun v' -> v' :> obj))
            return ResolverLeaf { Name = name; Value = value' }
        }
    | List (Output innerdef) ->
        let innerCtx =
            match ctx.ExecutionInfo.Kind with
            | ResolveCollection innerPlan -> { ctx with ExecutionInfo = innerPlan}
            | kind -> failwithf "Unexpected value of ctx.ExecutionPlan.Kind: %A" kind
        let rec build acc (items: obj list) =
            match items with
            | value::xs ->
                    if not innerCtx.ExecutionInfo.IsNullable && isNull value
                    then nullResolverError innerCtx.ExecutionInfo.Identifier
                    else
                        asyncVal {
                            let! tree = buildResolverTree innerdef innerCtx fieldExecuteMap (toOption value)
                            let! res =
                                match tree with
                                | ResolverError e when not innerCtx.ExecutionInfo.IsNullable -> propagateError name e
                                | t -> build (t::acc) xs
                            return res
                        }
            | [] -> asyncVal{ return ResolverListNode{ Name = name; Value = value; Children = acc |> List.rev |> List.toArray }}
        match value with
        | None when not ctx.ExecutionInfo.IsNullable -> nullResolverError name
        | None -> asyncVal{ return ResolverListNode{ Name = name; Value = None; Children = [| |]; } }
        | ObjectOption (:? System.Collections.IEnumerable as enumerable) ->
            enumerable
            |> Seq.cast<obj>
            |> Seq.toList
            |> build []
        | _ -> raise <| GraphQLException (sprintf "Expected to have enumerable value in field '%s' but got '%O'" ctx.ExecutionInfo.Identifier (value.GetType()))
    | Nullable (Output innerdef) ->
        // Stop propagation of null values
        buildResolverTree innerdef ctx fieldExecuteMap value
    | Interface idef ->
        let possibleTypesFn = ctx.Schema.GetPossibleTypes
        let resolver = resolveInterfaceType possibleTypesFn idef
        let typeMap =
            match ctx.ExecutionInfo.Kind with
            | ResolveAbstraction typeMap -> typeMap
            | kind -> failwithf "Unexpected value of ctx.ExecutionPlan.Kind: %A" kind
        match value with
        | Some v ->
            let resolvedDef = resolver v
            match Map.tryFind resolvedDef.Name typeMap with
            | Some fields -> buildObjectFields fields resolvedDef ctx fieldExecuteMap name v
            | None -> asyncVal { return ResolverError { Name = name; Message = ctx.Schema.ParseError (GraphQLException (sprintf "GraphQL Interface '%s' is not implemented by the type '%s'" idef.Name resolvedDef.Name)); PathToOrigin = [] } }
        | None ->
            if ctx.ExecutionInfo.IsNullable
            then asyncVal { return ResolverObjectNode { Name = name; Value = None; Children = [| |] } }
            else nullResolverError name
    | Union udef ->
        let possibleTypesFn = ctx.Schema.GetPossibleTypes
        let resolver = resolveUnionType possibleTypesFn udef
        let typeMap =
            match ctx.ExecutionInfo.Kind with
            | ResolveAbstraction typeMap -> typeMap
            | kind -> failwithf "Unexpected value of ctx.ExecutionPlan.Kind: %A" kind
        match value with
        | Some v ->
            let resolvedDef = resolver v
            match Map.tryFind resolvedDef.Name typeMap with
            | Some fields ->
                // Make sure to propagate the original union type to the object node
                buildObjectFields fields resolvedDef ctx fieldExecuteMap name (udef.ResolveValue v)
                |> AsyncVal.map(fun tree ->
                    match tree with
                    | ResolverObjectNode node ->  ResolverObjectNode { node with Value = value }
                    | t -> t)
            | None -> asyncVal { return ResolverError { Name = name; Message = ctx.Schema.ParseError (GraphQLException (sprintf "GraphQL Union '%s' is not implemented by the type '%s'" udef.Name resolvedDef.Name)); PathToOrigin = [] } }
        | None ->
            if ctx.ExecutionInfo.IsNullable
            then asyncVal { return ResolverObjectNode { Name = name; Value = None; Children = [| |] } }
            else nullResolverError name
    | _ -> failwithf "Unexpected value of returnDef: %O" returnDef

and buildObjectFields (fields: ExecutionInfo list) (objdef: ObjectDef) (ctx: ResolveFieldContext) (fieldExecuteMap: FieldExecuteMap) (name: string) (value: obj): AsyncVal<ResolverTree> =
    let rec build (acc: ResolverTree list) = function
        | info::xs ->
            let argDefs = fieldExecuteMap.GetArgs(objdef.Name, info.Definition.Name)
            let fieldCtx = createFieldContext objdef argDefs ctx info
            let execute = fieldExecuteMap.GetExecute(objdef.Name, info.Definition.Name)
            resolveField execute fieldCtx value
            |> AsyncVal.bind(buildResolverTree info.ReturnDef fieldCtx fieldExecuteMap)
            |> AsyncVal.rescue(fun e -> ResolverError{ Name = info.Identifier; Message = ctx.Schema.ParseError e; PathToOrigin = []})
            |> AsyncVal.bind(fun tree ->
                match tree with
                | ResolverError e when not info.IsNullable -> propagateError name e
                | _ when not info.IsNullable && tree.Value.IsNone -> asyncVal { return ResolverError { Name = name; Message = ctx.Schema.ParseError(GraphQLException (sprintf "Non-Null field %s resolved as a null!" info.Identifier)); PathToOrigin = [info.Identifier]}}
                | t -> build (t::acc) xs)
        | [] -> asyncVal { return ResolverObjectNode{ Name = name; Value = Some value; Children = acc |> List.rev |> List.toArray } }
    build [] fields

let internal compileSubscriptionField (subfield: SubscriptionFieldDef) = 
    match subfield.Resolve with
    | Resolve.BoxedFilterExpr(_, _, _, filter) -> fun ctx a b -> filter ctx a b |> AsyncVal.wrap |> AsyncVal.toAsync
    | Resolve.BoxedAsyncFilterExpr(_, _, _, filter) -> filter
    | _ -> raise <| GraphQLException ("Invalid filter expression for subscription field!")

let internal compileField (fieldDef: FieldDef) : ExecuteField =
    match fieldDef.Resolve with
    | Resolve.BoxedSync(_, _, resolve) ->
        fun resolveFieldCtx value ->
            try
                resolve resolveFieldCtx value
                |> AsyncVal.wrap
            with e -> AsyncVal.Failure(e)

    | Resolve.BoxedAsync(_, _, resolve) ->
        fun resolveFieldCtx value ->
            asyncVal {
                return! resolve resolveFieldCtx value
            }
    | Resolve.BoxedExpr (resolve) ->
        fun resolveFieldCtx value ->
            downcast resolve resolveFieldCtx value
    | _ ->
        fun _ _ -> raise (InvalidOperationException(sprintf "Field '%s' has been accessed, but no resolve function for that field definition was provided. Make sure, you've specified resolve function or declared field with Define.AutoField method" fieldDef.Name))

let private getFieldDefinition (ctx: ExecutionContext) (objectType: ObjectDef) (field: Field) : FieldDef option =
        match field.Name with
        | "__schema" when Object.ReferenceEquals(ctx.Schema.Query, objectType) -> Some (upcast SchemaMetaFieldDef)
        | "__type" when Object.ReferenceEquals(ctx.Schema.Query, objectType) -> Some (upcast TypeMetaFieldDef)
        | "__typename" -> Some (upcast TypeNameMetaFieldDef)
        | fieldName -> objectType.Fields |> Map.tryFind fieldName

let private (|String|Other|) (o : obj) =
    match o with
    | :? string as s -> String s
    | _ -> Other

let formatErrors (errors : Error list) =
    errors 
    |> List.map (fun err ->
        let (message, path) = err
        NameValueLookup.ofList ["message", upcast message; "path", upcast path])

let private executeQueryOrMutation (resultSet: (string * ExecutionInfo) []) (ctx: ExecutionContext) (objdef: ObjectDef) (fieldExecuteMap: FieldExecuteMap) value =
    let resultTrees =
        resultSet
        |> Array.map (fun (name, info) ->
            let fdef = info.Definition
            let argDefs = fieldExecuteMap.GetArgs(ctx.ExecutionPlan.RootDef.Name, info.Definition.Name)
            let args = getArgumentValues argDefs info.Ast.Arguments ctx.Variables
            let fieldCtx =
                { ExecutionInfo = info
                  Context = ctx
                  ReturnType = fdef.TypeDef
                  ParentType = objdef
                  Schema = ctx.Schema
                  Args = args
                  Variables = ctx.Variables }
            let execute = fieldExecuteMap.GetExecute(ctx.ExecutionPlan.RootDef.Name, info.Definition.Name)
            execute fieldCtx value
            |> AsyncVal.bind(fun r -> buildResolverTree info.ReturnDef fieldCtx fieldExecuteMap (toOption r))
            |> AsyncVal.rescue(fun e -> ResolverError{ Name = name; Message = ctx.Schema.ParseError e; PathToOrigin = []}))
    let dict =
        asyncVal {
            let! trees =
                match ctx.ExecutionPlan.Strategy with
                | ExecutionStrategy.Parallel -> resultTrees |> AsyncVal.collectParallel
                | ExecutionStrategy.Sequential -> resultTrees |> AsyncVal.collectSequential
            let dicts, errors =
                trees
                |> Array.fold(fun (kvps, errs) (tree) ->
                    let k, e = treeToDict tree
                    k::kvps, e@errs) ([],[])
            return NameValueLookup(dicts |> List.rev |> List.toArray), (errors |> List.rev)
        }
    let endsWith tail arr =
        let skipCount = List.length arr - List.length tail
        tail = List.skip skipCount arr
    let fieldExists (s : Selection list) fieldName =
        s |> List.map (fun def -> match def with Field def -> Some def | _ -> None)
          |> List.choose id
          |> List.exists(fun def -> def.Name = fieldName)
    let rec traversePath (d : DeferredExecutionInfo) (fieldCtx : ResolveFieldContext) (path: obj list) (tree: AsyncVal<ResolverTree>) (pathAcc: obj list): AsyncVal<(ResolverTree * obj list) []> =
        let removeDuplicatedIndexes (path : obj list) =
            let value = Some ("__index" :> obj)
            let rec remove (path : obj list) last =
                match path with
                | [] -> []
                | x :: xs when last = Some x && last = value -> remove xs <| Some x
                | x :: xs -> x :: (remove xs <| Some x)
            remove path None
        asyncVal {
            let! tree' = tree
            let! res =
                match List.tail (removeDuplicatedIndexes path), tree' with
                | [], t ->
                    asyncVal {
                        let! res = buildResolverTree d.Info.ReturnDef fieldCtx fieldExecuteMap t.Value
                        match d.Info.Kind with
                        | SelectFields [f] -> return! async { return [|res, List.rev (f.Identifier :> obj :: pathAcc)|] }
                        | _ -> return! async { return [|res, List.rev ((List.head path)::pathAcc)|] }
                    }
                | [String p], t ->
                    asyncVal {
                        let! res = buildResolverTree d.Info.ReturnDef fieldCtx fieldExecuteMap t.Value
                        match res with
                        | ResolverError _ -> return! async { return [||] }
                        | _ -> return! async { return [|res, List.rev((p :> obj)::pathAcc)|] }
                    }
                | ([p; String "__index"] | [p]), t ->
                    asyncVal {
                        let! res = buildResolverTree d.Info.ReturnDef fieldCtx fieldExecuteMap t.Value
                        return! async { return [|res, List.rev(p::pathAcc)|] }
                    }
                | [head'; String "__index"; head; String "__index"] as p, ResolverObjectNode n ->
                    asyncVal {
                        let next = n.Children |> Array.tryFind(fun c' -> c'.Name = head.ToString())
                        let! res =
                            match next with
                            | Some next' -> traversePath d fieldCtx p (AsyncVal.wrap next') (head'::pathAcc)
                            | None -> AsyncVal.empty
                        return res
                    }
                | p, ResolverObjectNode n ->
                    asyncVal {
                        let head = p |> List.head
                        let next = n.Children |> Array.tryFind(fun c' -> c'.Name = head.ToString())
                        let! res =
                            match next with
                            | Some next' -> traversePath d fieldCtx p (AsyncVal.wrap next') ((List.head p)::pathAcc)
                            | None -> AsyncVal.empty
                        return res
                    }
                | p, ResolverListNode l ->
                    asyncVal {
                        let! res =
                            l.Children
                            |> Array.mapi(fun i c ->
                                traversePath d fieldCtx p (AsyncVal.wrap c) (i :> obj :: pathAcc))
                            |> AsyncVal.collectParallel
                        return res |> Array.fold (Array.append) [||]
                    }
                | _ ,_ -> raise <| GraphQLException("Path terminated unexpectedly!")
            return res
        }

    let nvli (path : obj list) (index : int) (err : Error list) data =
        let data' = [ data ] :> obj
        match err with
        | [] -> NameValueLookup.ofList ["data", data'; "path", upcast (path @ [index])]
        | _ -> NameValueLookup.ofList ["data", data'; "errors", upcast (formatErrors err); "path", upcast (path @ [index])]
    let nvl (path : obj list) (err : Error list) data =
        match err with
        | [] -> NameValueLookup.ofList ["data", data; "path", upcast path]
        | _ -> NameValueLookup.ofList ["data", data; "errors", upcast (formatErrors err); "path", upcast path]
    let mapResult (d : KeyValuePair<string, obj>) (e : Error list) (path : obj list) (kind : DeferredExecutionInfoKind) =
        match kind with
        | DeferredExecution | LiveExecution ->
            match d.Value, e with
            | null, [] -> Seq.empty
            | :? NameValueLookup as x, _ -> x |> Seq.map (fun x -> nvl path e x.Value)
            | x, _ -> nvl path e x |> Seq.singleton
        | StreamedExecution ->
            match d.Value, e with
            | null, [] -> Seq.empty
            | :? NameValueLookup as x, _ ->
                x |> Seq.map (fun x ->
                    match x.Value with
                    | :? IEnumerable<obj> as x -> x |> Seq.mapi (fun i d -> nvli path i e d)
                    | _ -> nvl path e x.Value |> Seq.singleton)
                  |> Seq.collect id
            | x, _ -> nvl path e x |> Seq.singleton
    let mapLiveResult (tree : ResolverTree) (path : obj list) (d : DeferredExecutionInfo) (fieldCtx : ResolveFieldContext) =
        let getFieldName (node : ResolverNode) =
            match node.Children |> Array.tryHead with
            | Some c -> c.Name
            | None -> failwithf "Expected a child for the object %A, but got none." node.Value
        let rec getObjectName (returnDef : OutputDef) (value : obj) (possibleTypesFn : TypeDef -> ObjectDef []) =
            match returnDef with
            | Object objdef -> objdef.Name
            | Scalar scalardef -> scalardef.Name
            | Enum enumdef -> enumdef.Name
            | Nullable (Output innerdef) -> getObjectName innerdef value possibleTypesFn
            | Interface idef -> idef.Name
            | Union udef ->
                let resolver = resolveUnionType possibleTypesFn udef
                match toOption value with
                | Some v -> getObjectName (resolver v) value possibleTypesFn
                | None -> failwithf "Unexpected value of returnDef: %O" returnDef
            | _ -> failwithf "Unexpected value of returnDef: %O" returnDef
        match d.Kind with
        | LiveExecution ->
            match tree with
            | ResolverObjectNode node ->
                let value = tree.Value
                let typeName = getObjectName d.Info.ReturnDef value ctx.Schema.GetPossibleTypes
                let fieldName = getFieldName node
                let provider = ctx.Schema.LiveFieldSubscriptionProvider
                let identity = provider.TryFind typeName fieldName |> Option.map (fun x -> x.Identity)
                match identity, toOption value with
                | Some identity, Some value ->
                    provider.Add (identity value) typeName fieldName
                    |> Observable.map (fun v ->
                        let tree = AsyncVal.get (buildResolverTree d.Info.ReturnDef fieldCtx fieldExecuteMap (Some v))
                        let data, err = treeToDict tree
                        mapResult data err path d.Kind)
                    |> Observable.toSeq
                    |> Seq.concat
                | _ -> Seq.empty
            | _ -> Seq.empty
        | _ -> Seq.empty
    let rec deferredResult (tree : ResolverTree) (d : DeferredExecutionInfo) =
        let fdef = d.Info.Definition
        let args = getArgumentValues fdef.Args d.Info.Ast.Arguments ctx.Variables
        let fieldCtx =
            { ExecutionInfo = d.Info
              Context = ctx
              ReturnType = fdef.TypeDef
              ParentType = objdef
              Schema = ctx.Schema
              Args = args
              Variables = ctx.Variables }
        let path = d.Path |> List.map (fun x -> x :> obj)
        traversePath d fieldCtx path (AsyncVal.wrap tree) [ List.head path ]
        |> AsyncVal.bind (Array.map (fun (tree, path) ->
            let outerResult =
                asyncVal {
                    let data, err = treeToDict tree
                    let deferred = mapResult data err path d.Kind
                    let live = mapLiveResult tree path d fieldCtx
                    return Seq.append deferred live
                } |> Array.singleton |> AsyncVal.collectParallel
            let innerResult =
                d.DeferredFields
                |> List.map (fun d ->
                    let fieldCtx = { fieldCtx with ExecutionInfo = d.Info }
                    let path = d.Path |> List.rev |> List.map (fun x -> x :> obj)
                    traversePath d fieldCtx path (AsyncVal.wrap tree) [ List.head path ]
                    |> AsyncVal.bind(Array.map(fun (tree, path) ->
                        asyncVal {
                            let data, err =
                                if d.DeferredFields.Length > 0
                                then errorDict tree "Maximum degree of nested deferred executions reached." path
                                else treeToDict tree
                            let deferred = mapResult data err path d.Kind
                            let live = mapLiveResult tree path d fieldCtx
                            return Seq.append deferred live
                        }) >> AsyncVal.collectParallel))
                |> Array.ofList
                |> AsyncVal.appendParallel
            [| outerResult; innerResult |]
            |> AsyncVal.appendParallel
        ) >> AsyncVal.appendParallel)
    let deferredResults =
        if ctx.ExecutionPlan.DeferredFields.Length = 0
        then None
        else
            resultTrees
            |> Array.map (AsyncVal.bind (fun tree ->
                ctx.ExecutionPlan.DeferredFields
                |> List.filter (fun d -> (List.head d.Path) = tree.Name)
                |> List.toArray
                |> Array.map(deferredResult tree)
                |> AsyncVal.collectParallel
                |> AsyncVal.map (Array.fold Array.append Array.empty)))
            |> AsyncVal.appendParallel
            |> AsyncVal.toAsync
            |> Observable.ofAsync
            |> Observable.bind Observable.ofSeq
            |> Observable.bind Observable.ofSeq
            |> Some
    dict, deferredResults

let private executeSubscription (resultSet: (string * ExecutionInfo) []) (ctx: ExecutionContext) (objdef: SubscriptionObjectDef) (fieldExecuteMap: FieldExecuteMap) (subscriptionProvider: ISubscriptionProvider) value =
    // Subscription queries can only have one root field
    let name, info = Array.head resultSet
    let subdef = info.Definition :?> SubscriptionFieldDef
    let args = getArgumentValues subdef.Args info.Ast.Arguments ctx.Variables
    let returnType = subdef.OutputTypeDef
    let fieldCtx =
        { ExecutionInfo = info
          Context = ctx
          ReturnType = returnType
          ParentType = objdef
          Schema = ctx.Schema
          Args = args
          Variables = ctx.Variables }
    subscriptionProvider.Add fieldCtx value subdef
    |> Observable.bind(fun v ->
        buildResolverTree returnType fieldCtx fieldExecuteMap (Some v)
        |> AsyncVal.map(treeToDict)
        |> AsyncVal.map(fun (data, err) -> 
            match err with
            | [] -> NameValueLookup.ofList["data", data.Value] :> Output
            | _ -> NameValueLookup.ofList["data", data.Value; "errors", upcast (formatErrors err)] :> Output)
        |> AsyncVal.toAsync
        |> Observable.ofAsync)

let private compileInputObject (indef: InputObjectDef) =
    indef.Fields
    |> Array.iter(fun input ->
        let errMsg = sprintf "Input object '%s': in field '%s': " indef.Name input.Name
        input.ExecuteInput <- compileByType errMsg input.TypeDef)

let private compileObject (objdef: ObjectDef) (executeFields: FieldDef -> unit) =
    objdef.Fields
    |> Map.iter (fun _ fieldDef ->
        executeFields fieldDef
        fieldDef.Args
        |> Array.iter (fun arg ->
            let errMsg = sprintf "Object '%s': field '%s': argument '%s': " objdef.Name fieldDef.Name arg.Name
            arg.ExecuteInput <- compileByType errMsg arg.TypeDef))

let internal compileSchema (ctx : SchemaCompileContext) =
    ctx.Schema.TypeMap.ToSeq()
    |> Seq.iter (fun (tName, x) ->
        match x with
        | SubscriptionObject subdef ->
            compileObject subdef (fun sub ->
                // Subscription Objects only contain subscription fields, so this cast is safe
                let subField = (sub :?> SubscriptionFieldDef)
                let filter = compileSubscriptionField subField
                let subscription = { Name = subField.Name ; Filter = filter }
                ctx.Schema.SubscriptionProvider.Register subscription)
        | Object objdef ->
            compileObject objdef (fun fieldDef -> ctx.FieldExecuteMap.SetExecute(tName, fieldDef))
        | InputObject indef -> compileInputObject indef
        | _ -> ())

let internal coerceVariables (variables: VarDef list) (vars: Map<string, obj>) =
    variables
    |> List.fold (fun acc vardef -> Map.add vardef.Name (coerceVariable vardef vars) acc) Map.empty

let internal executeOperation (ctx : ExecutionContext) : AsyncVal<GQLResponse> =
    let resultSet =
        ctx.ExecutionPlan.Fields
        |> List.filter (fun info -> info.Include ctx.Variables)
        |> List.map (fun info -> (info.Identifier, info))
        |> List.toArray
    let parseQuery o =
        let dict, deferred = executeQueryOrMutation resultSet ctx o ctx.FieldExecuteMap ctx.RootValue
        match deferred with
        | Some d -> dict |> AsyncVal.map(fun (dict', errors') -> GQLResponse.Deferred(dict', errors', d |> Observable.map(fun x -> upcast x), ctx.Metadata))
        | None -> dict |> AsyncVal.map(fun (dict', errors') -> GQLResponse.Direct(dict', errors', ctx.Metadata))
    match ctx.ExecutionPlan.Operation.OperationType with
    | Query -> parseQuery ctx.Schema.Query
    | Mutation ->
        match ctx.Schema.Mutation with
        | Some m ->
            parseQuery m
        | None -> raise(InvalidOperationException("Attempted to make a mutation but no mutation schema was present!"))
    | Subscription ->
        match ctx.Schema.Subscription with
        | Some s ->
            AsyncVal.wrap(GQLResponse.Stream(executeSubscription resultSet ctx s ctx.FieldExecuteMap ctx.Schema.SubscriptionProvider ctx.RootValue, ctx.Metadata))
        | None -> raise(InvalidOperationException("Attempted to make a subscription but no subscription schema was present!"))<|MERGE_RESOLUTION|>--- conflicted
+++ resolved
@@ -93,13 +93,8 @@
             sb.Append("\"").Append(s).Append("\"") |> ignore
         | :? System.Collections.IEnumerable as s ->
             sb.Append("[") |> ignore
-<<<<<<< HEAD
             for i in s do 
                 stringify sb (deep + 1) i
-=======
-            for i in s do
-                stringify sb (deep+1) i
->>>>>>> bf5ab393
                 sb.Append(", ") |> ignore
             sb.Append("]") |> ignore
         | other ->
